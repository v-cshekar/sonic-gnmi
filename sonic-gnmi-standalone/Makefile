.PHONY: help help-test-tools proto build run clean test test-loopback test-coverage coverage-html coverage-summary validate-coverage test-e2e format validate-format vet tidy verify ci docker-build docker-push lint deb test-certs build-test-tools semgrep

# Default target shows help
.DEFAULT_GOAL := help

# Include tool management makefile
include tools.mk

##############################################################################
# Configuration Variables
##############################################################################

# Default go build tags
BUILD_TAGS ?=
COVERAGE_THRESHOLD ?= 25
DOCKER_TAG ?= latest
DOCKER_IMAGE ?= gnmi-standalone-test

##############################################################################
# Help Target
##############################################################################

help: ## Show this help message
	@echo 'Usage: make [target]'
	@echo ''
	@echo 'Targets:'
	@awk 'BEGIN {FS = ":.*?## "} /^[a-zA-Z_-]+:.*?## / {printf "  %-20s %s\n", $$1, $$2}' $(MAKEFILE_LIST) | sort

help-test-tools: ## Show detailed help for test utilities
	@echo 'Test Utilities Help'
	@echo '==================='
	@echo ''
	@echo 'The upgrade service provides several test utilities for validation:'
	@echo ''
	@echo 'bootloader:'
	@echo '  Purpose: Test bootloader detection and image management functionality'
	@echo '  Usage:   ./bin/bootloader [--help]'
	@echo '  Safety:  Read-only, does not modify system configuration'
	@echo ''
	@echo 'installer:'
	@echo '  Purpose: Test sonic-installer CLI wrapper functionality'
	@echo '  Usage:   ./bin/installer <command> [args...]'
	@echo '  Safety:  list command is read-only, set-default/cleanup modify system'
	@echo '  Note:    Use with caution - some commands modify bootloader config'
	@echo ''
	@echo 'image-inspector:'
	@echo '  Purpose: Test image analysis and version extraction'
	@echo '  Usage:   ./bin/image-inspector [options] [image-file]'
	@echo '  Safety:  Read-only, analyzes image files without modification'
	@echo ''
	@echo 'redis:'
	@echo '  Purpose: Test Redis client for CONFIG_DB operations'
	@echo '  Usage:   ./bin/redis [--help]'
	@echo '  Safety:  Read-only, performs HGET operations on DEVICE_METADATA'
	@echo ''
	@echo 'download:'
	@echo '  Purpose: Test firmware download with sophisticated retry strategies'
	@echo '  Usage:   ./bin/download -url <URL> [options]'
	@echo '  Safety:  Downloads files to specified location, mimics curl behavior'
	@echo '  Note:    Supports interface binding, IPv4/IPv6, and fallback mechanisms'
	@echo ''
	@echo 'Building:'
	@echo '  make build-test-tools     # Build all test utilities'
	@echo '  make clean               # Remove built binaries'
	@echo ''
	@echo 'Note: These tools are for testing and validation only.'
	@echo '      They help verify that the upgrade service components'
	@echo '      work correctly on your system before deployment.'

##############################################################################
# Code Formatting & Validation
##############################################################################


# Fix formatting with gofmt
format: ## Fix code formatting with gofmt
	@echo "Fixing formatting (gofmt)..."
	@gofmt -w .
	@echo "Formatting fixed."

# Validate formatting with gofmt (for CI)
validate-format: ## Validate code formatting (for CI)
	@echo "Validating formatting (gofmt)..."
	@UNFORMATTED=$$(gofmt -l .); \
	if [ -n "$$UNFORMATTED" ]; then \
		echo "ERROR: gofmt issues found in the following files:"; \
		echo "$$UNFORMATTED"; \
		gofmt -d .; \
		exit 1; \
	fi


##############################################################################
# Protocol Buffers
##############################################################################

# Generate protobuf files
proto: validate-protobuf-tools ## Generate protobuf files
	PATH="$(shell go env GOPATH)/bin:$$PATH" protoc --go_out=. --go_opt=paths=source_relative \
        --go-grpc_out=. --go-grpc_opt=paths=source_relative \
        proto/*.proto

# Validate proto-generated files are up to date
validate-proto: validate-protobuf-tools ## Validate proto-generated files are up to date
	@echo "Validating proto-generated files..."
	@TEMP_DIR=$$(mktemp -d); \
	PATH="$(shell go env GOPATH)/bin:$$PATH" protoc --go_out=$$TEMP_DIR --go_opt=paths=source_relative \
		--go-grpc_out=$$TEMP_DIR --go-grpc_opt=paths=source_relative \
		proto/*.proto; \
	mkdir -p $$TEMP_DIR/proto; \
	cp -r $$TEMP_DIR/*.pb.go $$TEMP_DIR/proto/ 2>/dev/null || true; \
	DIFF_FILES=false; \
	for file in $$(find proto/ -name "*.pb.go" 2>/dev/null); do \
		base_file=$$(basename "$$file"); \
		if [ ! -f "$$TEMP_DIR/proto/$$base_file" ]; then \
			echo "Generated file $$base_file is missing from temporary directory"; \
			DIFF_FILES=true; \
		elif ! diff -u "$$file" "$$TEMP_DIR/proto/$$base_file" > /dev/null; then \
			echo "Differences found in $$base_file:"; \
			diff -u "$$file" "$$TEMP_DIR/proto/$$base_file"; \
			DIFF_FILES=true; \
		fi; \
	done; \
	for file in $$(find $$TEMP_DIR/proto/ -name "*.pb.go" 2>/dev/null); do \
		base_file=$$(basename "$$file"); \
		if [ ! -f "proto/$$base_file" ]; then \
			echo "Generated file $$base_file is missing from committed files"; \
			DIFF_FILES=true; \
		fi; \
	done; \
	if [ "$$DIFF_FILES" = true ]; then \
		echo "ERROR: Proto-generated files are not up to date. Please regenerate them locally and commit the changes."; \
		echo "Run 'make proto' and commit the changes."; \
		rm -rf $$TEMP_DIR; \
		exit 1; \
	else \
		echo "Proto-generated files are up to date."; \
	fi; \
	rm -rf $$TEMP_DIR

##############################################################################
# Go Module Management
##############################################################################

# Tidy modules - cleans up unused dependencies in go.mod and go.sum
tidy: ## Clean up unused dependencies in go.mod and go.sum
	go mod tidy

# Verify modules
verify: ## Verify go modules
	go mod verify

##############################################################################
# Code Analysis
##############################################################################

# Run static analysis
vet: ## Run go vet static analysis
	go vet ./...

# Run golangci-lint
lint: validate-golangci-lint ## Run golangci-lint
	golangci-lint run

##############################################################################
# Testing
##############################################################################

# Run all tests
test: ## Run all tests
	go test ./... -timeout 2m

test-loopback: ## Run loopback integration tests
	go test ./tests/loopback/... -v

# Run all tests with coverage
test-coverage: ## Run all tests with coverage report
	@echo "Running tests with coverage..."
	@go test ./... -timeout 2m -coverprofile=coverage.out -covermode=atomic
	@echo "Coverage report generated: coverage.out"

# Generate HTML coverage report
coverage-html: test-coverage ## Generate HTML coverage report
	@echo "Generating HTML coverage report..."
	@go tool cover -html=coverage.out -o coverage.html
	@echo "HTML coverage report generated: coverage.html"

# Show coverage summary
coverage-summary: test-coverage ## Show coverage summary
	@echo "Coverage summary:"
	@go tool cover -func=coverage.out

# Validate coverage meets minimum threshold
validate-coverage: test-coverage ## Validate coverage meets minimum threshold
	@echo "Validating coverage meets minimum threshold..."
	@COVERAGE=$$(go tool cover -func=coverage.out | grep total | awk '{print $$3}' | sed 's/%//'); \
	THRESHOLD=$(COVERAGE_THRESHOLD); \
	if [ "$$(echo "$$COVERAGE < $$THRESHOLD" | bc -l)" -eq 1 ]; then \
		echo "ERROR: Coverage $$COVERAGE% is below minimum threshold $$THRESHOLD%"; \
		exit 1; \
	else \
		echo "✓ Coverage $$COVERAGE% meets minimum threshold $$THRESHOLD%"; \
	fi


# Generate test certificates for TLS testing
test-certs: ## Generate test certificates for TLS testing
	@echo "Generating test certificates..."
	@./scripts/generate-test-certs.sh
	@echo "Test certificates generated in current directory"

##############################################################################
# Build Targets
##############################################################################

<<<<<<< HEAD
# Build the server
build: ## Build the sonic-gnmi-standalone, sonic-gnmi, and upgrade-agent binaries
	go build -tags "$(BUILD_TAGS)" -o bin/sonic-gnmi-standalone cmd/server/main.go
	go build -tags "$(BUILD_TAGS)" -o bin/sonic-gnmi cmd/sonic-gnmi/main.go
=======
# Build the server and upgrade-agent
build: ## Build the sonic-gnmi-standalone and upgrade-agent binaries
	go build -tags "$(BUILD_TAGS)" -o bin/sonic-gnmi-standalone cmd/server/main.go
>>>>>>> baa98739
	go build -tags "$(BUILD_TAGS)" -o bin/upgrade-agent ./cmd/upgrade-agent/

# Build all packages
build-all: ## Build all packages (validate only)
	go build ./...

# Build all test utilities
build-test-tools: ## Build all test utilities
	@echo "Building test utilities..."
	@mkdir -p bin/
	@go build -o bin/bootloader cmd/test/bootloader/main.go
	@go build -o bin/installer cmd/test/installer/main.go
	@go build -o bin/image-inspector cmd/test/image-inspector/main.go
	@go build -o bin/redis cmd/test/redis/main.go
	@go build -o bin/diskspace cmd/test/diskspace/main.go
	@go build -o bin/download cmd/test/download/main.go
	@echo "Built test utilities:"
	@echo "  bin/bootloader       - Test bootloader detection and image management"
	@echo "  bin/installer        - Test sonic-installer CLI wrapper"
	@echo "  bin/image-inspector  - Test image analysis and version extraction"
	@echo "  bin/redis            - Test Redis client for CONFIG_DB operations"
	@echo "  bin/diskspace        - Test disk space analysis and monitoring"
	@echo "  bin/download         - Test firmware download with retry strategies"
	@echo ""
	@echo "Note: These are test utilities for validation purposes only."
	@echo "      Use 'make help-test-tools' for more information."

# Run the server
run: build ## Build and run the server
	./bin/sonic-gnmi-standalone

# Clean build artifacts
clean: ## Clean build artifacts
	rm -rf bin/

##############################################################################
# Security Analysis
##############################################################################

# Run semgrep security analysis
semgrep: ## Run semgrep security analysis
	@echo "Running semgrep security analysis..."
	@if command -v semgrep >/dev/null 2>&1; then \
		semgrep --config=p/default . --error; \
	else \
		echo "WARNING: semgrep not installed. Install with: pip install semgrep"; \
		echo "Skipping semgrep check..."; \
	fi

##############################################################################
# CI/CD Targets
##############################################################################

# CI pipeline target - runs all verification steps (validation only, no tool installation)
ci: validate-format tidy build-all vet lint test test-coverage verify semgrep ## Run full CI pipeline

##############################################################################
# Packaging & Distribution
##############################################################################

# Build Docker image
docker-build: build ## Build Docker image
	docker build -t $(DOCKER_IMAGE):$(DOCKER_TAG) -f docker/Dockerfile .

# Push Docker image to registry
docker-push: docker-build ## Push Docker image to registry
	docker push $(DOCKER_IMAGE):$(DOCKER_TAG)

# Build debian package
deb: build ## Build debian package
	@echo "Building debian package..."
	@mkdir -p build
	@rm -rf build/*
	@dpkg-buildpackage -us -uc -d --build-dir=build 2>/dev/null || dpkg-buildpackage -us -uc -d
	@if [ -f ../sonic-gnmi-standalone_*.deb ]; then \
		mv ../sonic-gnmi-standalone_*.* build/ 2>/dev/null || true; \
	fi
	@echo "Debian package built in build/ directory"<|MERGE_RESOLUTION|>--- conflicted
+++ resolved
@@ -213,16 +213,10 @@
 # Build Targets
 ##############################################################################
 
-<<<<<<< HEAD
-# Build the server
+# Build the server, sonic-gnmi CLI, and upgrade-agent
 build: ## Build the sonic-gnmi-standalone, sonic-gnmi, and upgrade-agent binaries
 	go build -tags "$(BUILD_TAGS)" -o bin/sonic-gnmi-standalone cmd/server/main.go
 	go build -tags "$(BUILD_TAGS)" -o bin/sonic-gnmi cmd/sonic-gnmi/main.go
-=======
-# Build the server and upgrade-agent
-build: ## Build the sonic-gnmi-standalone and upgrade-agent binaries
-	go build -tags "$(BUILD_TAGS)" -o bin/sonic-gnmi-standalone cmd/server/main.go
->>>>>>> baa98739
 	go build -tags "$(BUILD_TAGS)" -o bin/upgrade-agent ./cmd/upgrade-agent/
 
 # Build all packages
