--- conflicted
+++ resolved
@@ -74,20 +74,7 @@
 		return fmt.Errorf("invalid disk space path: %s", pathToString(path))
 	}
 
-<<<<<<< HEAD
-	// If path has a specific field, check what it is
-	if len(path.Elem) == 5 {
-		switch path.Elem[4].Name {
-		case "total-mb":
-			return "total", nil
-		case "available-mb":
-			return "available", nil
-		default:
-			return "", fmt.Errorf("unknown disk space metric: %s", path.Elem[4].Name)
-		}
-	}
-
-	return "", fmt.Errorf("invalid disk space path structure: %s", pathToString(path))
+	return nil
 }
 
 // isFirmwarePath checks if the given path is requesting firmware file information.
@@ -148,7 +135,4 @@
 	}
 
 	return "", fmt.Errorf("invalid firmware files path structure: %s", pathToString(path))
-=======
-	return nil
->>>>>>> 1d97df3b
 }