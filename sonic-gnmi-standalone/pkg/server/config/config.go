--- conflicted
+++ resolved
@@ -15,9 +15,7 @@
 	TLSCACertFile   string
 	TLSEnabled      bool
 	MTLSEnabled     bool
-<<<<<<< HEAD
 	EnableGNOIFile  bool
-=======
 
 	// Certificate management options
 	UseSONiCConfig       bool   // Load certificate config from SONiC ConfigDB
@@ -25,7 +23,6 @@
 	RedisDB              int    // Redis database number for ConfigDB
 	EnableCertMonitoring bool   // Enable certificate file monitoring
 	ConfigTableName      string // ConfigDB table name for client certificates
->>>>>>> 1d97df3b
 }
 
 var Global *Config
@@ -81,9 +78,7 @@
 		TLSCACertFile:   caCertFile,
 		TLSEnabled:      tlsEnabled,
 		MTLSEnabled:     mtlsEnabled,
-<<<<<<< HEAD
 		EnableGNOIFile:  *enableGNOIFile,
-=======
 
 		// Certificate management settings
 		UseSONiCConfig:       *useSONiCConfig,
@@ -91,6 +86,5 @@
 		RedisDB:              *redisDB,
 		EnableCertMonitoring: *enableCertMonitoring,
 		ConfigTableName:      *configTableName,
->>>>>>> 1d97df3b
 	}
 }