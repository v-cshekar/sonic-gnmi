// Package main implements the sonic-gnmi-standalone server.
//
// Available command-line flags:
//
//	-addr string
//	    The address to listen on (default ":50055")
//	-rootfs string
//	    Root filesystem mount point (default "/mnt/host")
//	-shutdown-timeout duration
//	    Maximum time to wait for graceful shutdown (default 10s)
//	-tls-cert string
//	    Path to TLS certificate file (default "server.crt" if TLS enabled)
//	-tls-key string
//	    Path to TLS private key file (default "server.key" if TLS enabled)
//	-tls-ca-cert string
//	    Path to TLS CA certificate file for client verification
//	-no-tls
//	    Disable TLS (TLS is enabled by default)
//	-mtls
//	    Enable mutual TLS (requires CA certificate)
//	-enable-gnoi-file
//	    Enable gNOI File service including firmware file listing
//	-v int
//	    Verbose logging level (0-2)
//	-logtostderr
//	    Log to stderr instead of files
//
// Examples:
//
//	# Basic usage with default settings
//	./sonic-gnmi-standalone
//
//	# With custom address and verbose logging
//	./sonic-gnmi-standalone -addr=:8080 -v=2 -logtostderr
//
//	# With TLS disabled
//	./sonic-gnmi-standalone -no-tls
//
//	# With mTLS enabled
//	./sonic-gnmi-standalone -mtls -tls-ca-cert=ca.crt
//
//	# With gNOI File service enabled for firmware listing
//	./sonic-gnmi-standalone -enable-gnoi-file
package main

import (
	"context"
	"os"
	"os/signal"
	"syscall"

	"github.com/golang/glog"
	"github.com/sonic-net/sonic-gnmi/sonic-gnmi-standalone/pkg/server"
	"github.com/sonic-net/sonic-gnmi/sonic-gnmi-standalone/pkg/server/config"
)

func main() {
	// Initialize configuration and parse flags
	config.Initialize()

	// Initialize glog
	defer glog.Flush()

	// Log configuration
	glog.Infof("Starting sonic-gnmi-standalone: addr=%s, rootfs=%s, tls=%t, mtls=%t, gnoi-file=%t",
		config.Global.Addr, config.Global.RootFS, config.Global.TLSEnabled,
		config.Global.MTLSEnabled, config.Global.EnableGNOIFile)

	// Create a new server instance using the builder pattern
	builder := server.NewServerBuilder().
		WithAddress(config.Global.Addr).
		WithRootFS(config.Global.RootFS).
		EnableGNOISystem().
		EnableGNMI()

<<<<<<< HEAD
	// Conditionally enable gNOI File service based on configuration
	if config.Global.EnableGNOIFile {
		glog.V(1).Info("gNOI File service enabled via --enable-gnoi-file flag")
		builder = builder.EnableGNOIFile()
	} else {
		glog.V(1).Info("gNOI File service disabled (use --enable-gnoi-file to enable)")
=======
	// Configure certificates based on advanced options
	if config.Global.UseSONiCConfig {
		glog.V(1).Infof("Using SONiC ConfigDB certificates: redis=%s, db=%d, table=%s",
			config.Global.RedisAddr, config.Global.RedisDB, config.Global.ConfigTableName)
		builder = builder.WithSONiCCertificates(config.Global.RedisAddr, config.Global.RedisDB).
			WithConfigTableName(config.Global.ConfigTableName)
>>>>>>> 1d97df3b
	}

	// Configure TLS based on command-line flags
	if !config.Global.TLSEnabled {
		glog.V(1).Info("TLS disabled via command-line flag")
		builder = builder.WithoutTLS()
	} else if config.Global.MTLSEnabled {
		glog.V(1).Infof("mTLS enabled with cert=%s, key=%s, ca=%s",
			config.Global.TLSCertFile, config.Global.TLSKeyFile, config.Global.TLSCACertFile)
		builder = builder.WithMTLS(
			config.Global.TLSCertFile,
			config.Global.TLSKeyFile,
			config.Global.TLSCACertFile,
		)
	} else {
		glog.V(1).Infof("TLS enabled with cert=%s, key=%s",
			config.Global.TLSCertFile, config.Global.TLSKeyFile)
		builder = builder.WithTLS(
			config.Global.TLSCertFile,
			config.Global.TLSKeyFile,
		)
	}

	srv, err := builder.Build()
	if err != nil {
		glog.Fatalf("Failed to create server: %v", err)
	}

	// Set up signal handling for graceful shutdown
	signalChan := make(chan os.Signal, 1)
	signal.Notify(signalChan, syscall.SIGINT, syscall.SIGTERM)

	// Start the server in a goroutine
	errChan := make(chan error, 1)
	go func() {
		errChan <- srv.Start()
	}()

	// Wait for termination signal or server error
	select {
	case err := <-errChan:
		if err != nil {
			glog.Fatalf("Server error: %v", err)
		}
	case sig := <-signalChan:
		glog.Infof("Received signal: %v", sig)

		// Create a context with timeout for shutdown
		ctx, cancel := context.WithTimeout(context.Background(), config.Global.ShutdownTimeout)
		defer cancel()

		// Create a channel to signal completion of cleanup tasks
		done := make(chan struct{})
		go func() {
			// Perform graceful shutdown
			srv.Stop()

			// Any additional cleanup can be added here

			close(done)
		}()

		// Wait for shutdown to complete or timeout
		select {
		case <-ctx.Done():
			glog.Warning("Shutdown timed out, forcing exit")
		case <-done:
			glog.Info("Graceful shutdown completed")
		}
	}
}<|MERGE_RESOLUTION|>--- conflicted
+++ resolved
@@ -73,21 +73,19 @@
 		EnableGNOISystem().
 		EnableGNMI()
 
-<<<<<<< HEAD
 	// Conditionally enable gNOI File service based on configuration
 	if config.Global.EnableGNOIFile {
 		glog.V(1).Info("gNOI File service enabled via --enable-gnoi-file flag")
 		builder = builder.EnableGNOIFile()
 	} else {
 		glog.V(1).Info("gNOI File service disabled (use --enable-gnoi-file to enable)")
-=======
+
 	// Configure certificates based on advanced options
 	if config.Global.UseSONiCConfig {
 		glog.V(1).Infof("Using SONiC ConfigDB certificates: redis=%s, db=%d, table=%s",
 			config.Global.RedisAddr, config.Global.RedisDB, config.Global.ConfigTableName)
 		builder = builder.WithSONiCCertificates(config.Global.RedisAddr, config.Global.RedisDB).
 			WithConfigTableName(config.Global.ConfigTableName)
->>>>>>> 1d97df3b
 	}
 
 	// Configure TLS based on command-line flags
