package show_client

import (
	sdc "github.com/sonic-net/sonic-gnmi/sonic_data_client"
)

// All SHOW path and getters are defined here
func init() {
	sdc.RegisterCliPath(
		[]string{"SHOW", "reboot-cause"},
		getPreviousRebootCause,
		map[string]string{
			"history": "show/reboot-cause/history: Show history of reboot-cause",
		},
	)
	sdc.RegisterCliPath(
		[]string{"SHOW", "reboot-cause", "history"},
		getRebootCauseHistory,
		nil,
	)
	sdc.RegisterCliPath(
		[]string{"SHOW", "clock"},
		getDate,
		map[string]string{
			"timezones": "show/clock/timezones: List of available timezones",
		},
		showCmdOptionVerbose,
	)
	sdc.RegisterCliPath(
		[]string{"SHOW", "clock", "timezones"},
		getDateTimezone,
		nil,
		showCmdOptionVerbose,
	)
	sdc.RegisterCliPath(
		[]string{"SHOW", "ipv6", "bgp", "summary"},
		getIPv6BGPSummary,
		nil,
		sdc.UnimplementedOption(showCmdOptionNamespace),
		showCmdOptionDisplay,
	)
	sdc.RegisterCliPath(
		[]string{"SHOW", "interface", "counters"},
		getInterfaceCounters,
		nil,
		sdc.UnimplementedOption(showCmdOptionNamespace),
		showCmdOptionDisplay,
		showCmdOptionInterfaces,
		showCmdOptionPeriod,
		showCmdOptionJson,
		showCmdOptionVerbose,
	)
	sdc.RegisterCliPath(
		[]string{"SHOW", "interface", "errors"},
		getIntfErrors,
		nil,
		sdc.RequiredOption(showCmdOptionInterface),
	)
	sdc.RegisterCliPath(
<<<<<<< HEAD
		[]string{"SHOW", "interface", "transceiver", "error-status"},
		getTransceiverErrorStatus,
		nil,
		showCmdOptionVerbose,
		sdc.UnimplementedOption(showCmdOptionNamespace),
		sdc.UnimplementedOption(showCmdOptionFetchFromHW),
		showCmdOptionInterfaces,
=======
		[]string{"SHOW", "watermark", "telemetry", "interval"},
		getWatermarkTelemetryInterval,
		nil,
>>>>>>> 5a55c87a
	)
}<|MERGE_RESOLUTION|>--- conflicted
+++ resolved
@@ -57,7 +57,11 @@
 		sdc.RequiredOption(showCmdOptionInterface),
 	)
 	sdc.RegisterCliPath(
-<<<<<<< HEAD
+		[]string{"SHOW", "watermark", "telemetry", "interval"},
+		getWatermarkTelemetryInterval,
+		nil,
+	)
+  sdc.RegisterCliPath(
 		[]string{"SHOW", "interface", "transceiver", "error-status"},
 		getTransceiverErrorStatus,
 		nil,
@@ -65,10 +69,5 @@
 		sdc.UnimplementedOption(showCmdOptionNamespace),
 		sdc.UnimplementedOption(showCmdOptionFetchFromHW),
 		showCmdOptionInterfaces,
-=======
-		[]string{"SHOW", "watermark", "telemetry", "interval"},
-		getWatermarkTelemetryInterval,
-		nil,
->>>>>>> 5a55c87a
 	)
 }